{
    "compilerOptions": {
        "target": "es6",
        "composite": true,
        "rootDir": "src",
        "outDir": "dist",
        "lib": ["DOM", "ES2015", "ES2020"],
        "module": "es6",
        "moduleResolution": "node",
        "strict": true,
        "esModuleInterop": true,
        "forceConsistentCasingInFileNames": true,
        "declaration": true,
        "declarationDir": "dist/types",
        "declarationMap": true
    },
<<<<<<< HEAD
    "exclude": ["dist", "**/*.test.ts"]
=======
    "include": ["src/**/*"],
    "exclude": [
        "dist",
        "**/*.test.ts",
        "src/testUtil"
    ]
>>>>>>> 4708ceda
}<|MERGE_RESOLUTION|>--- conflicted
+++ resolved
@@ -14,14 +14,10 @@
         "declarationDir": "dist/types",
         "declarationMap": true
     },
-<<<<<<< HEAD
-    "exclude": ["dist", "**/*.test.ts"]
-=======
     "include": ["src/**/*"],
     "exclude": [
         "dist",
         "**/*.test.ts",
         "src/testUtil"
     ]
->>>>>>> 4708ceda
 }